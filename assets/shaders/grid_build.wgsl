// ---------- Types ----------
struct U32AtomicBuf {
    data: array<atomic<u32>>,
};
struct U32Buf {
    data: array<u32>,
};

struct GridBuildParams {
    num_cells: u32,
    _pad: vec3<u32>,
};

struct Particle {
    pos: vec2<f32>,
    vel: vec2<f32>,
    acc: vec2<f32>,
    rho: f32,
    p: f32,
};
struct ParticleBuf {
    data: array<Particle>, // runtime-sized array must be last
}

struct GridParams {
    min_world: vec2<f32>,
    cell_size: f32,
    _pad0: f32,
    dims: vec2<u32>,
    _pad1: vec2<u32>,
};

struct BlockSumsBuf {
    data: array<u32>,
};

const WG_SIZE: u32 = 256u; 
const MAX_GROUPS_X: u32 = 65535u;

// ---------- Module-scope shared memory for block_scan ----------
var<workgroup> wg_s: array<u32, 256u>;

// =================== ClearCounts (group 0) ===================
@group(0) @binding(0) var<storage, read_write> counts_rw: U32AtomicBuf;
@group(0) @binding(1) var<uniform> gb: GridBuildParams;

@compute @workgroup_size(256)
fn clear_counts(
    @builtin(global_invocation_id) gid: vec3<u32>,
    @builtin(workgroup_id) wid: vec3<u32>,
) {
    // flatten 2D groups -> 1D index
    let i = gid.x + WG_SIZE * MAX_GROUPS_X * wid.y;

    if i < gb.num_cells {
        atomicStore(&counts_rw.data[i], 0u);
    }
}

// =================== Histogram (group 0) ===================
@group(0) @binding(0) var<storage, read> particles:  ParticleBuf;
@group(0) @binding(1) var<storage, read_write> counts_hist: U32AtomicBuf;
@group(0) @binding(2) var<uniform> grid: GridParams;

fn cell_index(p: vec2<f32>) -> u32 {
    let h = grid.cell_size;
    // CPU-compatible: floor(pos / h) - round(min_world / h)
    let c = vec2<i32>(floor(p / h));
    let origin = vec2<i32>(round(grid.min_world / h));

    let ix = clamp(c.x - origin.x, 0, i32(grid.dims.x) - 1);
    let iy = clamp(c.y - origin.y, 0, i32(grid.dims.y) - 1);
    return u32(iy) * grid.dims.x + u32(ix);
}

@compute @workgroup_size(256)
fn histogram(@builtin(global_invocation_id) gid: vec3<u32>) {
    let i = gid.x;
    if i >= arrayLength(&particles.data) { return; }
    let idx = cell_index(particles.data[i].pos);
    _ = atomicAdd(&counts_hist.data[idx], 1u);
}

// =================== Prefix / Block Scan family (group 0) ===================
// Shared bindings for counts→starts passes:
@group(0) @binding(0) var<storage, read> counts_ro : U32AtomicBuf; // read via atomicLoad
@group(0) @binding(1) var<storage, read_write> starts_rw : U32Buf; // where we write prefixes
@group(0) @binding(2) var<storage, read_write> block_sums: BlockSumsBuf; // used by block_scan

// Naive O(n^2) exclusive prefix sum (used during bring-up)
@compute @workgroup_size(256)
fn prefix_sum_naive(@builtin(global_invocation_id) gid: vec3<u32>) {
    let i = gid.x;
    let n = arrayLength(&counts_ro.data);
    if i >= n { return; }

    var sum: u32 = 0u;
    var j: u32 = 0u;
    loop {
        if j >= i { break; }
        sum += atomicLoad(&counts_ro.data[j]);
        j += 1u;
    }
    starts_rw.data[i] = sum;
}

// Per-block (256) exclusive scan + block totals
@compute @workgroup_size(256)
fn block_scan(
    @builtin(local_invocation_id)  lid: vec3<u32>,
    @builtin(global_invocation_id) gid: vec3<u32>,
    @builtin(workgroup_id)         wid: vec3<u32>,
) {
    // linear workgroup id in blocks of 256
    let wid_linear = wid.x + MAX_GROUPS_X * wid.y;

    // global element index
    let i = gid.x + WG_SIZE * MAX_GROUPS_X * wid.y;

    let li = lid.x;
    let n = arrayLength(&counts_ro.data);
    let base = wid_linear * WG_SIZE;

    // load to shared mem (0 if OOB)
    var v: u32 = 0u;
    if i < n {
        v = atomicLoad(&counts_ro.data[i]);
    }
    wg_s[li] = v;

    workgroupBarrier();

    // Hillis–Steele inclusive scan
    var offset: u32 = 1u;
    loop {
        if offset >= 256u { break; }

        var t: u32 = 0u;
        if li >= offset {
            t = wg_s[li - offset];
        }

        workgroupBarrier();
        wg_s[li] = wg_s[li] + t;
        workgroupBarrier();

        offset = offset << 1u;
    }

    var excl: u32 = 0u;
    if li != 0u {
        excl = wg_s[li - 1u];
    }

    if i < n {
        starts_rw.data[i] = excl;
    }

    // last thread writes this block's total
    if li == 255u {
        let remain = select(0u, n - base, n > base);
        var last: u32 = 255u;
        if remain == 0u { last = 0u; } else if remain < 256u { last = remain - 1u; }

        let sum = wg_s[last];
        block_sums.data[wid_linear] = sum;   // <-- use wid_linear, not wid.x
    }
}

@group(0) @binding(0) var<storage, read_write> block_rw : BlockSumsBuf;

@compute @workgroup_size(256)
fn block_sums_scan(@builtin(global_invocation_id) gid: vec3<u32>) {
    let i = gid.x;
    let n = arrayLength(&block_rw.data);
    if i >= n { return; }

    var sum: u32 = 0u;
    var j: u32 = 0u;
    loop {
        if j >= i { break; }
        sum = sum + block_rw.data[j];
        j = j + 1u;
    }
    block_rw.data[i] = sum;
}

@compute @workgroup_size(256)
fn add_back_block_offsets(
    @builtin(global_invocation_id) gid: vec3<u32>,
    @builtin(workgroup_id)         wid: vec3<u32>,
) {
    let i = gid.x + WG_SIZE * MAX_GROUPS_X * wid.y;

    let n = arrayLength(&starts_rw.data);
    if i >= n { return; }

    let block = i / WG_SIZE;
    let offs = block_sums.data[block];
    starts_rw.data[i] = starts_rw.data[i] + offs;
}
<<<<<<< HEAD
@compute @workgroup_size(1)
fn write_sentinel(@builtin(global_invocation_id) gid: vec3<u32>) {
    if gid.x > 0u { return; }

    // number of real cells == length of counts
    let n_cells = arrayLength(&counts_ro.data);
    if n_cells == 0u { return; }

    let last_prefix = starts_rw.data[n_cells - 1u];
    let last_count = atomicLoad(&counts_ro.data[n_cells - 1u]);

    // exclusive scan sentinel: starts[num_cells] = sum(counts)
    starts_rw.data[n_cells] = last_prefix + last_count;
}

// =================== Scatter (group 0) ===================
// Particles → Entries using Starts + per-cell Cursor
@group(0) @binding(0) var<storage, read> particles_scatter : ParticleBuf;
@group(0) @binding(1) var<storage, read> starts_scatter : U32Buf;
@group(0) @binding(2) var<storage, read_write> cursor_rw : U32AtomicBuf;
@group(0) @binding(3) var<storage, read_write> entries_rw : U32Buf;
@group(0) @binding(4) var<uniform> grid_scatter : GridParams;

fn cell_index_scatter(p: vec2<f32>) -> u32 {
    let h = grid_scatter.cell_size;
    let c = vec2<i32>(floor(p / h));
    let origin = vec2<i32>(round(grid_scatter.min_world / h));

    let ix = clamp(c.x - origin.x, 0, i32(grid_scatter.dims.x) - 1);
    let iy = clamp(c.y - origin.y, 0, i32(grid_scatter.dims.y) - 1);
    return u32(iy) * grid_scatter.dims.x + u32(ix);
}
=======
@group(0) @binding(3) var<storage, read_write> entries : U32Buf; 
@group(0) @binding(4) var<storage, read_write> cursor : U32AtomicBuf;  
>>>>>>> b6a80395

@compute @workgroup_size(256)
fn scatter(@builtin(global_invocation_id) gid: vec3<u32>) {
    let i = gid.x;
<<<<<<< HEAD
    let n = arrayLength(&particles_scatter.data);
    if i >= n { return; }

    let pos = particles_scatter.data[i].pos;
    let cell = cell_index_scatter(pos);

    // reserve a slot in this cell
    let base = starts_scatter.data[cell];
    let offs = atomicAdd(&cursor_rw.data[cell], 1u);
    let idx = base + offs;

    // bounds guard (paranoia)
    let entries_len = arrayLength(&entries_rw.data);
    if idx < entries_len {
        entries_rw.data[idx] = i;
    }
=======
    let n = arrayLength(&particles.data);
    if i >= n { return; }

    let c = cell_index(particles.data[i].pos);
    let loc = atomicAdd(&cursor.data[c], 1u);
    let dst = starts_rw.data[c] + loc;
    entries.data[dst] = i;
}
@compute @workgroup_size(1)
fn write_sentinel(@builtin(global_invocation_id) gid: vec3<u32>) {
    if gid.x != 0u { return; }
    let nstarts = arrayLength(&starts_rw.data);
    if nstarts == 0u { return; }
    let last = nstarts - 1u;
    let total = arrayLength(&particles.data);   // ← number of particles
    starts_rw.data[last] = total;
>>>>>>> b6a80395
}<|MERGE_RESOLUTION|>--- conflicted
+++ resolved
@@ -199,7 +199,6 @@
     let offs = block_sums.data[block];
     starts_rw.data[i] = starts_rw.data[i] + offs;
 }
-<<<<<<< HEAD
 @compute @workgroup_size(1)
 fn write_sentinel(@builtin(global_invocation_id) gid: vec3<u32>) {
     if gid.x > 0u { return; }
@@ -232,15 +231,10 @@
     let iy = clamp(c.y - origin.y, 0, i32(grid_scatter.dims.y) - 1);
     return u32(iy) * grid_scatter.dims.x + u32(ix);
 }
-=======
-@group(0) @binding(3) var<storage, read_write> entries : U32Buf; 
-@group(0) @binding(4) var<storage, read_write> cursor : U32AtomicBuf;  
->>>>>>> b6a80395
 
 @compute @workgroup_size(256)
 fn scatter(@builtin(global_invocation_id) gid: vec3<u32>) {
     let i = gid.x;
-<<<<<<< HEAD
     let n = arrayLength(&particles_scatter.data);
     if i >= n { return; }
 
@@ -257,22 +251,4 @@
     if idx < entries_len {
         entries_rw.data[idx] = i;
     }
-=======
-    let n = arrayLength(&particles.data);
-    if i >= n { return; }
-
-    let c = cell_index(particles.data[i].pos);
-    let loc = atomicAdd(&cursor.data[c], 1u);
-    let dst = starts_rw.data[c] + loc;
-    entries.data[dst] = i;
-}
-@compute @workgroup_size(1)
-fn write_sentinel(@builtin(global_invocation_id) gid: vec3<u32>) {
-    if gid.x != 0u { return; }
-    let nstarts = arrayLength(&starts_rw.data);
-    if nstarts == 0u { return; }
-    let last = nstarts - 1u;
-    let total = arrayLength(&particles.data);   // ← number of particles
-    starts_rw.data[last] = total;
->>>>>>> b6a80395
 }